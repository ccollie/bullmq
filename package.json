{
  "name": "bullmq",
<<<<<<< HEAD
  "version": "1.54.5",
=======
  "version": "1.54.6",
>>>>>>> 0c0be5e2
  "description": "Queue for messages and jobs based on Redis",
  "main": "dist/index.js",
  "types": "dist/index.d.ts",
  "source": "src/index.ts",
  "author": "Taskforce.sh Inc.",
  "license": "MIT",
  "keywords": [
    "bull",
    "bullmq",
    "queues",
    "jobs",
    "redis"
  ],
  "files": [
    "dist"
  ],
  "scripts": {
    "build": "npm-run-all tsc copy:lua copy:includes:lua clean:temp:files",
    "clean:temp:files": "rimraf dist/bullmq.d.ts dist/tsdoc-metadata.json",
    "copy:lua": "copyfiles -f ./src/commands/*.lua ./dist/commands",
    "copy:includes:lua": "copyfiles -f ./src/commands/includes/*.lua ./dist/commands/includes",
    "coverage": "nyc --reporter=text npm run test",
    "coveralls": "nyc report --reporter=text-lcov | coveralls",
    "cm": "git cz",
    "docs": "(api-extractor run || true) && api-documenter markdown -i ./temp -o docs/gitbook/api",
    "dc:up": "docker-compose -f docker-compose.yml up -d",
    "dc:down": "docker-compose -f docker-compose.yml down",
    "dry-run": "npm publish --dry-run",
    "eslint:fix": "./node_modules/.bin/eslint . --ignore-path ./.eslintignore --fix",
    "lint": "./node_modules/.bin/eslint . --ignore-path ./.eslintignore",
    "lint:staged": "./node_modules/.bin/lint-staged",
    "prepare": "yarn build",
    "prettier": "prettier --config package.json src/**/*.ts",
    "pretty:quick": "./node_modules/.bin/pretty-quick --ignore-path ./.eslintignore --staged",
    "semantic-release": "semantic-release",
    "semantic-release-prepare": "ts-node tools/semantic-release-prepare",
    "test": "tsc && ts-mocha --config ./.mocharc.js",
    "test:watch": "ts-mocha --paths 'bullmq-tests/test_*.ts' -w --watch-extensions ts",
    "tsc": "tsc"
  },
  "dependencies": {
    "cron-parser": "^2.18.0",
    "get-port": "^5.1.1",
    "glob": "^7.2.0",
    "ioredis": "^4.27.9",
    "lodash": "^4.17.21",
    "msgpackr": "^1.4.6",
    "semver": "^6.3.0",
    "tslib": "^1.14.1",
    "uuid": "^8.3.2"
  },
  "devDependencies": {
    "@commitlint/cli": "^8.3.5",
    "@commitlint/config-conventional": "^8.3.4",
    "@istanbuljs/nyc-config-typescript": "^0.1.3",
    "@microsoft/api-documenter": "^7.13.68",
    "@microsoft/api-extractor": "^7.18.19",
    "@semantic-release/changelog": "^6.0.0",
    "@semantic-release/commit-analyzer": "^9.0.2",
    "@semantic-release/exec": "^6.0.2",
    "@semantic-release/git": "^10.0.1",
    "@semantic-release/github": "^8.0.2",
    "@semantic-release/npm": "^8.0.3",
    "@semantic-release/release-notes-generator": "^10.0.3",
    "@types/chai": "^4.2.22",
    "@types/chai-as-promised": "^7.1.4",
    "@types/glob": "^7.2.0",
    "@types/ioredis": "^4.27.4",
    "@types/lodash": "^4.14.173",
    "@types/mocha": "^5.2.7",
    "@types/msgpack": "^0.0.31",
    "@types/node": "^12.20.25",
    "@types/semver": "^6.2.3",
    "@types/sinon": "^7.5.2",
    "@types/uuid": "^3.4.10",
    "@typescript-eslint/eslint-plugin": "4.5.0",
    "@typescript-eslint/parser": "4.5.0",
    "chai": "^4.3.4",
    "chai-as-promised": "^7.1.1",
    "commitizen": "^4.2.4",
    "copyfiles": "^2.4.1",
    "coveralls": "^3.1.1",
    "eslint": "7.0.0",
    "eslint-config-prettier": "6.7.0",
    "eslint-plugin-mocha": "^8.2.0",
    "eslint-plugin-prettier": "3.1.2",
    "eslint-plugin-promise": "4.2.1",
    "eslint-plugin-tsdoc": "^0.2.14",
    "husky": "^3.1.0",
    "istanbul": "^0.4.5",
    "lint-staged": "10.5.4",
    "mocha": "^6.2.3",
    "mocha-lcov-reporter": "^1.3.0",
    "npm-run-all": "^4.1.5",
    "nyc": "^14.1.1",
    "prettier": "^2.4.1",
    "pretty-quick": "^3.1.1",
    "rimraf": "^3.0.2",
    "semantic-release": "^18.0.1",
    "sinon": "^7.5.0",
    "test-console": "^2.0.0",
    "ts-mocha": "^8.0.0",
    "ts-node": "^8.10.2",
    "typescript": "^3.9.10"
  },
  "nyc": {
    "extends": "@istanbuljs/nyc-config-typescript",
    "all": true,
    "check-coverage": true,
    "include": [
      "src/**/*.ts"
    ],
    "exclude": [
      "bullmq-tests/test_*.ts"
    ]
  },
  "config": {
    "commitizen": {
      "path": "node_modules/cz-conventional-changelog"
    }
  },
  "commitlint": {
    "extends": [
      "@commitlint/config-conventional"
    ]
  },
  "lint-staged": {
    "*.{js,ts}": "yarn eslint:fix"
  },
  "husky": {
    "hooks": {
      "commit-msg": "commitlint -E HUSKY_GIT_PARAMS",
      "pre-commit": "npm-run-all pretty:quick lint:staged"
    }
  },
  "repository": {
    "type": "git",
    "url": "https://github.com/taskforcesh/bullmq.git"
  },
  "release": {
    "plugins": [
      "@semantic-release/commit-analyzer",
      "@semantic-release/release-notes-generator",
      [
        "@semantic-release/changelog",
        {
          "changelogFile": "docs/gitbook/changelog.md"
        }
      ],
      [
        "@semantic-release/npm",
        {
          "npmPublish": true
        }
      ],
      [
        "@semantic-release/exec",
        {
          "prepareCmd": "yarn docs"
        }
      ],
      "@semantic-release/github",
      [
        "@semantic-release/git",
        {
          "assets": [
            "package.json",
            "yarn.lock",
            "docs/gitbook/changelog.md",
            "docs/gitbook/api/**"
          ],
          "message": "chore(release): ${nextRelease.version} [skip ci]\n\n${nextRelease.notes}"
        }
      ]
    ]
  }
}<|MERGE_RESOLUTION|>--- conflicted
+++ resolved
@@ -1,10 +1,6 @@
 {
   "name": "bullmq",
-<<<<<<< HEAD
-  "version": "1.54.5",
-=======
   "version": "1.54.6",
->>>>>>> 0c0be5e2
   "description": "Queue for messages and jobs based on Redis",
   "main": "dist/index.js",
   "types": "dist/index.d.ts",
